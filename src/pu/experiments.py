import os
import numpy as np
import polars as pl
import torch
from datasets import Dataset
from torch.utils.data import DataLoader
from tqdm import tqdm


from pu.models import get_adapter
from pu.pu_datasets import get_dataset_adapter
from pu.metrics import mknn
#from astroclip.models.specformer import SpecFormer

def run_experiment(model_alias, mode, output_dataset=None, batch_size=128, num_workers=0, knn_k=10):
    """Runs the embedding generation experiment based on the provided arguments."""

    comp_mode = mode
    modes = ["hsc", comp_mode]
    hf_ds = f"Smith42/{comp_mode}_hsc_crossmatched"
    upload_ds = output_dataset
    batch_size = batch_size

    def filterfun(idx):
        if "jwst" != comp_mode:
            return True
        else:
            im = idx["jwst_image"]["flux"][3]
            v0, v1 = np.nanpercentile(im, 5), np.nanpercentile(im, 99)
            if v0 - v1 == 0:
                return False
            else:
                return True

    model_map = {
        "vit": (
            ["base", "large", "huge"],
            [
                "google/vit-base-patch16-224-in21k",
                "google/vit-large-patch16-224-in21k",
                "google/vit-huge-patch14-224-in21k",
            ],
        ),
        "dino": (
            ["small", "base", "large", "giant"],
            [f"facebook/dinov2-with-registers-{s}" for s in ["small", "base", "large", "giant"]],
        ),
        "dinov3":(
            [
                "vits16", "vits16plus", "vitb16", "vitl16", "vith16plus", "vit7b16",
                "convnext-base", "convnext-large", "convnext-small", "convnext-tiny",
                "vitl16-sat493m", "vit7b16-sat493m",
            ],
            [
                "facebook/dinov3-vits16-pretrain-lvd1689m",
                "facebook/dinov3-vits16plus-pretrain-lvd1689m",
                "facebook/dinov3-vitb16-pretrain-lvd1689m",
                "facebook/dinov3-vitl16-pretrain-lvd1689m",
                "facebook/dinov3-vith16plus-pretrain-lvd1689m",
                "facebook/dinov3-vit7b16-pretrain-lvd1689m",
                "facebook/dinov3-convnext-base-pretrain-lvd1689m",
                "facebook/dinov3-convnext-large-pretrain-lvd1689m",
                "facebook/dinov3-convnext-small-pretrain-lvd1689m",
                "facebook/dinov3-convnext-tiny-pretrain-lvd1689m",
                "facebook/dinov3-vitl16-pretrain-sat493m",
                "facebook/dinov3-vit7b16-pretrain-sat493m",
            ],
        ),
        "convnext": (
            ["nano", "tiny", "base", "large"],
            [f"facebook/convnextv2-{s}-22k-224" for s in ["nano", "tiny", "base", "large"]],
        ),
        "ijepa": (
            ["huge", "giant"],
            ["facebook/ijepa_vith14_22k", "facebook/ijepa_vitg16_22k"],
        ),
        "vjepa": (
            ["large", "huge", "giant"],
            [
                "facebook/vjepa2-vitl-fpc64-256",
                "facebook/vjepa2-vith-fpc64-256",
                "facebook/vjepa2-vitg-fpc64-256",
            ],
        ),
        "astropt": (
            ["015M", "095M", "850M"],
            [f"Smith42/astroPT_v2.0" for _ in range(3)],
        ),
<<<<<<< HEAD
        "sam2": (
            ["tiny", "small", "base-plus", "large"],
            [
                "facebook/sam2.1-hiera-tiny",
                "facebook/sam2.1-hiera-small",
                "facebook/sam2.1-hiera-base-plus",
                "facebook/sam2.1-hiera-large",
            ],
=======
        "vit-mae": (
            ["base", "large", "huge"],
            [f"facebook/vit-mae-{s}" for s in ["base", "large", "huge"]],
>>>>>>> c43fc5e8
        ),
    }

    try:
        sizes, model_names = model_map[model_alias]
    except KeyError:
        raise NotImplementedError(f"Model '{model_alias}' not implemented.")

    df = pl.DataFrame()
    adapter_cls = get_adapter(model_alias)
    for size, model_name in zip(sizes, model_names):
        adapter = adapter_cls(model_name, size, alias=model_alias)
        adapter.load()
        processor = adapter.get_preprocessor(modes)

        # Use dataset adapter to prepare the dataset (centralises dataset-specific logic)
        dataset_adapter_cls = get_dataset_adapter(comp_mode)
        dataset_adapter = dataset_adapter_cls(hf_ds, comp_mode)
        dataset_adapter.load()
        ds = dataset_adapter.prepare(processor, modes, filterfun)


        dl = iter(DataLoader(ds, batch_size=batch_size, num_workers=num_workers))

        zs = {mode: [] for mode in modes}
        with torch.no_grad():
            for B in tqdm(dl):
                for mode in modes:
                    if mode == "sdss":
                        zs[mode].append(torch.tensor(np.array(B["embedding"])).T)
                    elif mode == "desi":
                        zs[mode].append(torch.tensor(np.array(B["embeddings"])).T)
                    else:
                        # Delegate embedding to the adapter implementation
                        outputs = adapter.embed_for_mode(B, mode)
                        zs[mode].append(outputs)


        zs = {mode: torch.cat(embs) for mode, embs in zs.items()}
        mknn_score = mknn(
            zs[modes[0]].cpu().numpy(), zs[modes[1]].cpu().numpy(), knn_k
        )

        print(f"\nmknn {model_alias}, {size}: {mknn_score:.8f}")

        # Create the directory if it doesn't exist
        os.makedirs("data", exist_ok=True)  
        # Creating the file to store mknn results
        with open(f"data/{comp_mode}_{model_alias}_mknn.txt", "a") as fi:
            fi.write(f"{size},{mknn_score:.8f}\n")

        df = df.with_columns(
            [
                pl.Series(
                    f"{model_alias}_{size.lstrip('0')}_{mode}".lower(),
                    embs.cpu().numpy(),
                )
                for mode, embs in zs.items()
            ]
        )

    df.write_parquet(f"data/{comp_mode}_{model_alias}.parquet")
    if upload_ds is not None:
        Dataset.from_polars(df).push_to_hub(upload_ds)


# def get_specformer_embeddings(dataset_name="Smith42/desi_hsc_crossmatched", batch_size=128, num_workers=0):
#     """Generates embeddings using the SpecFormer model for the given dataset."""

#     device = "cuda" if torch.cuda.is_available() else "cpu"

#     def _process_galaxy_wrapper(idx):
#         spectra = np.array(idx["spectrum"]["flux"], dtype=np.float32)[..., np.newaxis]
#         return {
#             "spectra": spectra,
#         }

#     def load_specformer_model(checkpoint_path):
#         """Load SpecFormer model from checkpoint."""
#         checkpoint = torch.load(checkpoint_path, weights_only=False)
#         model = SpecFormer(**checkpoint["hyper_parameters"])
#         model.load_state_dict(checkpoint["state_dict"])
#         model.eval()
#         return model
#     # Load model
#     checkpoint_path = "specformer.ckpt"
#     model = load_specformer_model(checkpoint_path).to(device)
#     ds = (
#         load_dataset(dataset_name, split="train", streaming=True)
#         .select_columns(("spectrum"))
#         .map(_process_galaxy_wrapper)
#         .remove_columns(("spectrum"))
#     )

#     dl = iter(DataLoader(ds, batch_size=batch_size, num_workers=num_workers))

#     embedddings = []

#     with torch.no_grad():
#         for B in tqdm(dl):
#             S = B["spectra"].to(device)
#             output = model(S)
#             # Extract the embedding (not the reconstruction)
#             batch_embeddings = output["embedding"].detach().cpu().numpy()
#             embedddings.append(batch_embeddings[:, 1:, :].mean(axis=1))
#     embedddings = np.concatenate(embedddings, axis=0)

#     print(f"Output embeddings shape: {embedddings.shape}")
    
#     os.makedirs("data", exist_ok=True)
#     np.save(f"data/specformer_{dataset_name.split('/')[-1].replace('_', '-')}_embeddings.npy", embedddings)<|MERGE_RESOLUTION|>--- conflicted
+++ resolved
@@ -86,7 +86,6 @@
             ["015M", "095M", "850M"],
             [f"Smith42/astroPT_v2.0" for _ in range(3)],
         ),
-<<<<<<< HEAD
         "sam2": (
             ["tiny", "small", "base-plus", "large"],
             [
@@ -95,11 +94,9 @@
                 "facebook/sam2.1-hiera-base-plus",
                 "facebook/sam2.1-hiera-large",
             ],
-=======
         "vit-mae": (
             ["base", "large", "huge"],
             [f"facebook/vit-mae-{s}" for s in ["base", "large", "huge"]],
->>>>>>> c43fc5e8
         ),
     }
 
